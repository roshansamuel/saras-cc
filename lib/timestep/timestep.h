--- conflicted
+++ resolved
@@ -186,18 +186,7 @@
         multigrid_d3 mgSolver;
 
         les *sgsLES;
-<<<<<<< HEAD
         std::vector<wallModel*> modWalls;
-
-        void solveVx(vfield &V, plainvf &nseRHS, real beta);
-        void solveVy(vfield &V, plainvf &nseRHS, real beta);
-        void solveVz(vfield &V, plainvf &nseRHS, real beta);
-
-        void solveT(sfield &T, plainsf &tmpRHS, real beta);
-
-        void setCoefficients();
-=======
->>>>>>> cbf5a194
 };
 
 /**
